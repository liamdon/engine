describe('pc.ImageElement', function () {
    var app;
    var assets;
    var sandbox;

    beforeEach(function (done) {
        sandbox = sinon.createSandbox();
        app = new pc.Application(document.createElement("canvas"));

        loadAllAssets(function () {
            done();
        });
    });

    afterEach(function () {
        sandbox.restore();
        app.destroy();
    });

    var loadAssets = function (list, cb) {
        // listen for asset load events and fire cb() when all assets are loaded
        var count = 0;
        app.assets.on('load', function (asset) {
            count++;
            if (count === list.length) {
                cb();
            }
        });

        // add and load assets
        for (var i = 0; i < list.length; i++) {
            app.assets.add(list[i]);
            app.assets.load(list[i]);
        }
    };

    var loadAllAssets = function (cb) {
        app.assets.prefix = '../../';

        // load atlas first so that sprite is set up with out waiting for next frame
        var assetsToPreload = [
            new pc.Asset('red-atlas', 'textureatlas', {
                url: 'base/tests/test-assets/sprite/red-atlas.json'
            })
        ];

        // list of assets to load
        var assetsToLoad = [
            new pc.Asset('red-sprite', 'sprite', {
                url: 'base/tests/test-assets/sprite/red-sprite.json'
            }),
            new pc.Asset('red-texture', 'texture', {
                url: 'base/tests/test-assets/sprite/red-atlas.png'
            }),
            new pc.Asset('red-material', 'material', {
                url: 'base/tests/test-assets/sprite/red-material.json'
            })
        ];

        assets = {};

        loadAssets(assetsToPreload, function () {
            assets.textureatlas = assetsToPreload[0];

            loadAssets(assetsToLoad, function () {
                assets.sprite = assetsToLoad[0];
                assets.texture = assetsToLoad[1];
                assets.material = assetsToLoad[2];

                cb();
            });
        });
    };


    it('Add Image Element', function () {
        var e = new pc.Entity();
        e.addComponent('element', {
            type: 'image'
        });

        expect(e.element.type).to.equal('image');
    });

    it('Add / Remove Image Element', function () {
        var e = new pc.Entity();
        e.addComponent('element', {
            type: 'image'
        });

        e.removeComponent('element');

        expect(!e.element).to.exist;
    });

    it('Destroy Sprite Image Element', function () {
        var e = new pc.Entity();

        // patch
        var destroyed = false;
        var _onSpriteAssetLoaded = pc.ImageElement.prototype._onSpriteAssetLoaded;
        pc.ImageElement.prototype._onSpriteAssetLoaded = function () {
            if (destroyed) {
                ok(false, "_onSpriteAssetLoaded called after Element is destroyed");
            } else {
                _onSpriteAssetLoaded.apply(this, arguments);
            }
        };

        e.addComponent('element', {
            type: 'image',
            spriteAsset: assets.sprite
        });

        e.destroy();
        destroyed = true;

        expect(!e.element).to.exist;
    });

    it('Destroy Texture Image Element', function (done) {
        // patch
        var destroyed = false;
        var _onTextureLoad = pc.ImageElement.prototype._onTextureLoad;
        pc.ImageElement.prototype._onTextureLoad = function () {
            if (destroyed) {
                fail("_onTextureLoad called after Element is destroyed");
                done();
            } else {
                _onTextureLoad.apply(this, arguments);
            }
        };


        var e = new pc.Entity();
        e.addComponent('element', {
            type: 'image',
            textureAsset: assets.texture
        });

        e.destroy();
        destroyed = true;

        assets.texture.unload();
        app.assets.load(assets.texture);

        assets.texture.once('load', function () {
            expect(!e.element).to.exist;
            done();
        });
    });

    it('Destroy Material Image Element', function (done) {
        // patch
        var destroyed = false;
        var _onMaterialLoad = pc.ImageElement.prototype._onMaterialLoad;
        pc.ImageElement.prototype._onMaterialLoad = function () {
            if (destroyed) {
                fail(false, "_onMaterialLoad called after Element is destroyed");
                done();
            } else {
                _onMaterialLoad.apply(this, arguments);
            }
        };


        var e = new pc.Entity();
        e.addComponent('element', {
            type: 'image',
            materialAsset: assets.material
        });

        e.destroy();
        destroyed = true;

        assets.material.unload();
        app.assets.load(assets.material);
        assets.material.once('load', function () {
            expect(!e.element).to.exist;
            done();
        });
    });


    it('Sprites assets unbound on destroy', function () {
        expect(!assets.sprite.hasEvent('add')).to.exist;
        expect(!assets.sprite.hasEvent('load')).to.exist;
        expect(!assets.sprite.hasEvent('remove')).to.exist;

        var e = new pc.Entity();
        e.addComponent('element', {
            type: 'image',
            spriteAsset: assets.sprite
        });

        e.destroy();

        expect(!assets.sprite.hasEvent('add')).to.exist;
        expect(!assets.sprite.hasEvent('load')).to.exist;
        expect(!assets.sprite.hasEvent('remove')).to.exist;
    });

    it('Sprites assets unbound when reset', function () {
        expect(!assets.sprite.hasEvent('add')).to.exist;
        expect(!assets.sprite.hasEvent('load')).to.exist;
        expect(!assets.sprite.hasEvent('remove')).to.exist;

        var e = new pc.Entity();
        e.addComponent('element', {
            type: 'image',
            spriteAsset: assets.sprite
        });

        e.element.spriteAsset = null;

        expect(!assets.sprite.hasEvent('add')).to.exist;
        expect(!assets.sprite.hasEvent('load')).to.exist;
        expect(!assets.sprite.hasEvent('remove')).to.exist;
    });


    it('Sprite resource unbound on destroy', function () {
        var atlas = assets.textureatlas;

        var e = new pc.Entity();
        e.addComponent('element', {
            type: 'image',
            spriteAsset: assets.sprite
        });

        var sprite = e.element.sprite;
        expect(sprite).to.be.not.null;
        expect(sprite.hasEvent('set:meshes')).to.be.true;
        expect(sprite.hasEvent('set:pixelsPerUnit')).to.be.true;
        expect(sprite.hasEvent('set:atlas')).to.be.true;

        expect(atlas.resource.hasEvent('set:texture')).to.equal(true);

        e.destroy();

        expect(atlas.resource.hasEvent('set:texture')).to.equal(false);

        expect(sprite.hasEvent('set:meshes')).to.be.false;
        expect(sprite.hasEvent('set:pixelsPerUnit')).to.be.false;
        expect(sprite.hasEvent('set:atlas')).to.be.false;
    });


    it('AssetRegistry events unbound on destroy for texture asset', function () {
        var e = new pc.Entity();
        e.addComponent('element', {
            type: 'image',
            textureAsset: 123456
        });

        expect(app.assets.hasEvent('add:123456')).to.equal(true);

        e.destroy();

        expect(app.assets.hasEvent('add:123456')).to.equal(false);
    });

    it('AssetRegistry events unbound on destroy for sprite asset', function () {
        var e = new pc.Entity();
        e.addComponent('element', {
            type: 'image',
            spriteAsset: 123456
        });

        expect(app.assets.hasEvent('add:123456')).to.equal(true);

        e.destroy();

        expect(app.assets.hasEvent('add:123456')).to.equal(false);
    });

    it('AssetRegistry events unbound on destroy for material asset', function () {
        var e = new pc.Entity();
        e.addComponent('element', {
            type: 'image',
            materialAsset: 123456
        });

        expect(app.assets.hasEvent('add:123456')).to.equal(true);

        e.destroy();

        expect(app.assets.hasEvent('add:123456')).to.equal(false);
    });

    it('Image element calls _updateMesh once when rect changes', function () {
        var e = new pc.Entity();
        e.addComponent('element', {
            type: 'image'
        });
        app.root.addChild(e);

        var spy = sandbox.spy(pc.ImageElement.prototype, '_updateMesh');
        e.element.rect = [1, 1, 1, 1];
        expect(spy.calledOnce).to.equal(true);
    });

    it('Image element does not call _updateMesh if rect is the same', function () {
        var e = new pc.Entity();
        e.addComponent('element', {
            type: 'image'
        });
        app.root.addChild(e);

        var spy = sandbox.spy(pc.ImageElement.prototype, '_updateMesh');
        e.element.rect = [0, 0, 1, 1];
        e.element.rect = new pc.Vec4(0, 0, 1, 1);
        expect(spy.notCalled).to.equal(true);
    });

    it('Image element calls _updateMesh if only rect passed in data', function () {
        var spy = sandbox.spy(pc.ImageElement.prototype, '_updateMesh');

        var rect = [1, 1, 1, 1];

        var e = new pc.Entity();
        e.addComponent('element', {
            type: 'image',
            rect: rect
        });
        app.root.addChild(e);

        expect(spy.calledTwice).to.equal(true);

        expect(e.element._image._uvs).to.deep.equal([
            rect[0],
            rect[1],
            rect[0] + rect[2],
            rect[1],
            rect[0] + rect[2],
            rect[1] + rect[3],
            rect[0],
            rect[1] + rect[3]
        ]);
    });

    it('Image element calls _updateMesh once at the start and once at the end when all properties that call it are passed into the data', function () {
        var spy = sandbox.spy(pc.ImageElement.prototype, '_updateMesh');

        var sprite = new pc.Sprite(app.graphicsDevice, {
            frameKeys: [1, 2]
        });

        var e = new pc.Entity();
        e.addComponent('element', {
            type: 'image',
            rect: [1, 1, 1, 1],
            spriteFrame: 1,
            sprite: sprite
        });
        app.root.addChild(e);

        expect(spy.calledTwice).to.equal(true);

        expect(e.element.sprite).to.equal(sprite);
        expect(e.element.spriteFrame).to.equal(1);
        expect(e.element.rect.x).to.equal(1);
        expect(e.element.rect.y).to.equal(1);
        expect(e.element.rect.z).to.equal(1);
        expect(e.element.rect.w).to.equal(1);
    });

    it('Image element calls _updateMesh once when sprite changes', function () {

        var e = new pc.Entity();
        e.addComponent('element', {
            type: 'image'
        });
        app.root.addChild(e);

        var spy = sandbox.spy(pc.ImageElement.prototype, '_updateMesh');
        e.element.sprite = new pc.Sprite(app.graphicsDevice, {
            frameKeys: []
        });
        expect(spy.calledOnce).to.equal(true);
    });

    it('Image element does not call _updateMesh if sprite is the same', function () {
        var sprite = new pc.Sprite(app.graphicsDevice, {
            frameKeys: []
        });

        var e = new pc.Entity();
        e.addComponent('element', {
            type: 'image',
            sprite: sprite
        });
        app.root.addChild(e);

        var spy = sandbox.spy(pc.ImageElement.prototype, '_updateMesh');
        e.element.sprite = sprite;
        expect(spy.notCalled).to.equal(true);
    });

    it('Image element calls _updateMesh once when spriteFrame changes', function () {

        var e = new pc.Entity();
        e.addComponent('element', {
            type: 'image',
            spriteFrame: 1,
            sprite: new pc.Sprite(app.graphicsDevice, {
                frameKeys: [1, 2]
            })
        });
        app.root.addChild(e);

        var spy = sandbox.spy(pc.ImageElement.prototype, '_updateMesh');
        e.element.spriteFrame = 0;
        expect(spy.calledOnce).to.equal(true);
    });

    it('Image element does not call _updateMesh if spriteFrame is the same', function () {
        var e = new pc.Entity();
        e.addComponent('element', {
            type: 'image',
            sprite: new pc.Sprite(app.graphicsDevice, {
                frameKeys: [1, 2]
            }),
            spriteFrame: 1
        });
        app.root.addChild(e);

        var spy = sandbox.spy(pc.ImageElement.prototype, '_updateMesh');
        e.element.spriteFrame = 1;
        expect(spy.notCalled).to.equal(true);
    });

    it('Image element spriteFrame clamped to the latest frame available to the sprite asset', function () {
        var e = new pc.Entity();
        e.addComponent('element', {
            type: 'image',
            sprite: new pc.Sprite(app.graphicsDevice, {
                frameKeys: [1, 2]
            }),
            spriteFrame: 2
        });
        app.root.addChild(e);

        expect(e.element.spriteFrame).to.equal(1);
    });

    it('Image element spriteFrame clamped to the latest frame available to the sprite when a different sprite is assigned', function () {
        var e = new pc.Entity();
        e.addComponent('element', {
            type: 'image',
            sprite: new pc.Sprite(app.graphicsDevice, {
                frameKeys: [1, 2]
            }),
            spriteFrame: 1
        });
        app.root.addChild(e);
        expect(e.element.spriteFrame).to.equal(1);

        e.element.sprite = new pc.Sprite(app.graphicsDevice, {
            frameKeys: [1]
        });
        expect(e.element.spriteFrame).to.equal(0);
    });

    it('Image element spriteFrame clamped to the latest frame available to the sprite when the frame keys of the sprite change', function () {
        var atlas = new pc.TextureAtlas();
        atlas.frames = {
            0: { rect: new pc.Vec4(), pivot: new pc.Vec2() },
            1: { rect: new pc.Vec4(), pivot: new pc.Vec2() }
        };
        atlas.texture = new pc.Texture(app.graphicsDevice);

        var e = new pc.Entity();
        e.addComponent('element', {
            type: 'image',
            sprite: new pc.Sprite(app.graphicsDevice, {
                frameKeys: [0, 1],
                atlas: atlas
            }),
            spriteFrame: 1
        });
        app.root.addChild(e);
        expect(e.element.spriteFrame).to.equal(1);

        e.element.sprite.frameKeys = [0];
        expect(e.element.spriteFrame).to.equal(0);
    });

    it('Image element calls _updateMesh when its sprite is 9-sliced and the sprite\'s PPU changes', function () {
        var atlas = new pc.TextureAtlas();
        atlas.frames = {
            0: { rect: new pc.Vec4(), pivot: new pc.Vec2(), border: new pc.Vec4() },
            1: { rect: new pc.Vec4(), pivot: new pc.Vec2(), border: new pc.Vec4() }
        };
        atlas.texture = new pc.Texture(app.graphicsDevice);

        var sprite = new pc.Sprite(app.graphicsDevice, {
            atlas: atlas,
            frameKeys: [0, 1],
            pixelsPerUnit: 1,
            renderMode: pc.SPRITE_RENDERMODE_SLICED
        });

        var e = new pc.Entity();
        e.addComponent('element', {
            type: 'image',
            sprite: sprite,
            spriteFrame: 0
        });
        app.root.addChild(e);

        var spy = sandbox.spy(pc.ImageElement.prototype, '_updateMesh');
        sprite.pixelsPerUnit = 2;
        expect(spy.calledOnce).to.equal(true);
    });

    it('Image element calls _updateMesh once when its sprite is not 9-sliced and the sprite\'s PPU changes', function () {
        var atlas = new pc.TextureAtlas();
        atlas.frames = {
            0: { rect: new pc.Vec4(), pivot: new pc.Vec2(), border: new pc.Vec4() },
            1: { rect: new pc.Vec4(), pivot: new pc.Vec2(), border: new pc.Vec4() }
        };
        atlas.texture = new pc.Texture(app.graphicsDevice);

        var sprite = new pc.Sprite(app.graphicsDevice, {
            atlas: atlas,
            frameKeys: [0, 1],
            pixelsPerUnit: 1,
            renderMode: pc.SPRITE_RENDERMODE_SIMPLE
        });

        var e = new pc.Entity();
        e.addComponent('element', {
            type: 'image',
            sprite: sprite,
            spriteFrame: 0
        });
        app.root.addChild(e);

        var spy = sandbox.spy(pc.ImageElement.prototype, '_updateMesh');
        sprite.pixelsPerUnit = 2;
        expect(spy.calledOnce).to.equal(true);
    });

<<<<<<< HEAD
    it('Image element defaults to white color and opacity 1', function () {
        var e = new pc.Entity();
        e.addComponent('element', {
            type: 'image'
        });

        expect(e.element.color.r).to.equal(1);
        expect(e.element.color.g).to.equal(1);
        expect(e.element.color.b).to.equal(1);
        expect(e.element.opacity).to.equal(1);

        var emissive = e.element._image._renderable.meshInstance.getParameter('material_emissive').data;
        expect(emissive[0]).to.equal(1);
        expect(emissive[1]).to.equal(1);
        expect(emissive[2]).to.equal(1);

        var opacity = e.element._image._renderable.meshInstance.getParameter('material_opacity').data;
        expect(opacity).to.equal(1);
    });

    it('Image element initializes to color and opacity 1 specified in data', function () {
        var e = new pc.Entity();
        e.addComponent('element', {
            type: 'image',
            color: [0.5, 0.6, 0.7],
            opacity: 0.1
        });

        expect(e.element.color.r).to.be.closeTo(0.5, 0.001);
        expect(e.element.color.g).to.be.closeTo(0.6, 0.001);
        expect(e.element.color.b).to.be.closeTo(0.7, 0.001);

        var emissive = e.element._image._renderable.meshInstance.getParameter('material_emissive').data;
        expect(emissive[0]).to.be.closeTo(0.5, 0.001);
        expect(emissive[1]).to.be.closeTo(0.6, 0.001);
        expect(emissive[2]).to.be.closeTo(0.7, 0.001);

        var opacity = e.element._image._renderable.meshInstance.getParameter('material_opacity').data;
        expect(opacity).to.be.closeTo(0.1, 0.001);
    });

    it('Image element color changes', function () {
        var e = new pc.Entity();
        e.addComponent('element', {
            type: 'image'
        });

        e.element.color = new pc.Color(0, 0, 0);

        expect(e.element.color.r).to.equal(0);
        expect(e.element.color.g).to.equal(0);
        expect(e.element.color.b).to.equal(0);
        expect(e.element.opacity).to.equal(1);

        var emissive = e.element._image._renderable.meshInstance.getParameter('material_emissive').data;
        expect(emissive[0]).to.equal(0);
        expect(emissive[1]).to.equal(0);
        expect(emissive[2]).to.equal(0);

        var opacity = e.element._image._renderable.meshInstance.getParameter('material_opacity').data;
        expect(opacity).to.equal(1);
    });

    it('Image element opacity changes', function () {
        var e = new pc.Entity();
        e.addComponent('element', {
            type: 'image'
        });

        e.element.opacity = 0;

        expect(e.element.opacity).to.equal(0);

        var opacity = e.element._image._renderable.meshInstance.getParameter('material_opacity').data;
        expect(opacity).to.equal(0);
    });

    it('Image element reverts back to the previous color, opacity and material if we clear its material', function () {
        var e = new pc.Entity();
        e.addComponent('element', {
            type: 'image',
            color: [0.1, 0.2, 0.3],
            opacity: 0.4
        });

        var defaultMaterial = e.element.material;
        e.element.material = new pc.StandardMaterial();
        e.element.material = null;

        expect(e.element.material).to.equal(defaultMaterial);

        var emissive = e.element._image._renderable.meshInstance.getParameter('material_emissive').data;
        expect(emissive[0]).to.be.closeTo(0.1, 0.001);
        expect(emissive[1]).to.be.closeTo(0.2, 0.001);
        expect(emissive[2]).to.be.closeTo(0.3, 0.001);

        var opacity = e.element._image._renderable.meshInstance.getParameter('material_opacity').data;
        expect(opacity).to.be.closeTo(0.4, 0.001);

    });

    it('Image element with mask reverts back to the previous color, opacity and material if we clear its material', function () {
        var e = new pc.Entity();
        e.addComponent('element', {
            type: 'image',
            color: [0.1, 0.2, 0.3],
            opacity: 0.4,
            mask: true
        });

        var defaultMaterial = e.element.material;
        e.element.material = new pc.StandardMaterial();
        e.element.material = null;

        expect(e.element.material).to.equal(defaultMaterial);

        var emissive = e.element._image._renderable.meshInstance.getParameter('material_emissive').data;
        expect(emissive[0]).to.be.closeTo(0.1, 0.001);
        expect(emissive[1]).to.be.closeTo(0.2, 0.001);
        expect(emissive[2]).to.be.closeTo(0.3, 0.001);

        var opacity = e.element._image._renderable.meshInstance.getParameter('material_opacity').data;
        expect(opacity).to.be.closeTo(0.4, 0.001);

    });

    it('Screenspace Image element reverts back to the previous color, opacity and material if we clear its material', function () {
        var screen = new pc.Entity();
        screen.addComponent('screen', {
            screenSpace: true
        });
        app.root.addChild(screen);

        var e = new pc.Entity();
        e.addComponent('element', {
            type: 'image',
            color: [0.1, 0.2, 0.3],
            opacity: 0.4
        });
        screen.addChild(e);

        var defaultMaterial = e.element.material;
        e.element.material = new pc.StandardMaterial();
        e.element.material = null;

        expect(e.element.material).to.equal(defaultMaterial);

        var emissive = e.element._image._renderable.meshInstance.getParameter('material_emissive').data;
        expect(emissive[0]).to.be.closeTo(0.1, 0.001);
        expect(emissive[1]).to.be.closeTo(0.2, 0.001);
        expect(emissive[2]).to.be.closeTo(0.3, 0.001);

        var opacity = e.element._image._renderable.meshInstance.getParameter('material_opacity').data;
        expect(opacity).to.be.closeTo(0.4, 0.001);

    });

    it('Screenspace Image element with mask reverts back to the previous color, opacity and material if we clear its material', function () {
        var screen = new pc.Entity();
        screen.addComponent('screen', {
            screenSpace: true
        });
        app.root.addChild(screen);

        var e = new pc.Entity();
        e.addComponent('element', {
            type: 'image',
            color: [0.1, 0.2, 0.3],
            opacity: 0.4,
            mask: true
        });
        screen.addChild(e);

        var defaultMaterial = e.element.material;
        e.element.material = new pc.StandardMaterial();
        e.element.material = null;

        expect(e.element.material).to.equal(defaultMaterial);

        var emissive = e.element._image._renderable.meshInstance.getParameter('material_emissive').data;
        expect(emissive[0]).to.be.closeTo(0.1, 0.001);
        expect(emissive[1]).to.be.closeTo(0.2, 0.001);
        expect(emissive[2]).to.be.closeTo(0.3, 0.001);

        var opacity = e.element._image._renderable.meshInstance.getParameter('material_opacity').data;
        expect(opacity).to.be.closeTo(0.4, 0.001);

    });

=======
>>>>>>> 7b28c782
});<|MERGE_RESOLUTION|>--- conflicted
+++ resolved
@@ -542,7 +542,6 @@
         expect(spy.calledOnce).to.equal(true);
     });
 
-<<<<<<< HEAD
     it('Image element defaults to white color and opacity 1', function () {
         var e = new pc.Entity();
         e.addComponent('element', {
@@ -732,6 +731,4 @@
 
     });
 
-=======
->>>>>>> 7b28c782
 });