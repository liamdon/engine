--- conflicted
+++ resolved
@@ -13,12 +13,8 @@
             <AssetLoader name='bokeh' type='script' url='static/scripts/posteffects/posteffect-bokeh.js' />
             <AssetLoader name='sepia' type='script' url='static/scripts/posteffects/posteffect-sepia.js' />
             <AssetLoader name='vignette' type='script' url='static/scripts/posteffects/posteffect-vignette.js' />
-<<<<<<< HEAD
-            <AssetLoader name='vignette' type='script' url='static/scripts/posteffects/posteffect-ssao.js' />
-            <AssetLoader name='vignette' type='script' url='static/scripts/posteffects/posteffect-godrays.js' />
-=======
             <AssetLoader name='ssao' type='script' url='static/scripts/posteffects/posteffect-ssao.js' />
->>>>>>> d0565793
+            <AssetLoader name='godrays' type='script' url='static/scripts/posteffects/posteffect-godrays.js' />
             <AssetLoader name='font' type='font' url='static/assets/fonts/arial.json' />
             <AssetLoader name='helipad.dds' type='cubemap' url='static/assets/cubemaps/helipad.dds' data={{ type: pc.TEXTURETYPE_RGBM }}/>
         </>;
@@ -83,11 +79,7 @@
         for (let y = 0; y <= 7; y++) {
             for (let x = -1; x <= 1; x += 2) {
                 for (let z = 0; z <= 10; z += 2) {
-<<<<<<< HEAD
                     const prim = createPrimitive("box", new pc.Vec3(x * 40, 2 + y * 10, z * 40), new pc.Vec3(scale, scale, scale), Math.random(), 0.15);
-=======
-                    const prim = createPrimitive("box", new pc.Vec3(x * 40, 2 + y * 10, z * 40), new pc.Vec3(scale, scale, scale), Math.random());
->>>>>>> d0565793
                     prim.setLocalEulerAngles(Math.random() * 360, Math.random() * 360, Math.random() * 360);
                 }
             }
@@ -154,6 +146,7 @@
 
         // create a sphere which represents the source of the godray effect
         const godraysPrimitive = createPrimitive("sphere", pc.Vec3.ZERO, new pc.Vec3(3, 3, 3), 2.8);
+        // @ts-ignore engine-tsd
         godraysPrimitive.render.material.emissive = pc.Color.YELLOW;
 
         // and connect the godray effect to it
@@ -194,13 +187,10 @@
                     camera.script.ssao.enabled = !camera.script.ssao.enabled;
                     break;
                 case pc.KEY_6:
-<<<<<<< HEAD
                     // @ts-ignore engine-tsd
                     godraysPrimitive.script.godrays.enabled = !godraysPrimitive.script.godrays.enabled;
                     break;
                 case pc.KEY_7:
-=======
->>>>>>> d0565793
                     camera.camera.disablePostEffectsLayer = camera.camera.disablePostEffectsLayer === pc.LAYERID_UI ? undefined : pc.LAYERID_UI;
                     break;
             }
@@ -254,12 +244,9 @@
                 `[Key 3] Vignette: ${camera.script.vignette.enabled}\n` +
                 `[Key 4] Bokeh: ${camera.script.bokeh.enabled}\n` +
                 `[Key 5] SSAO: ${camera.script.ssao.enabled}\n` +
-<<<<<<< HEAD
+                // @ts-ignore engine-tsd
                 `[Key 6] Godrays: ${godraysPrimitive.script.godrays.enabled}\n` +
                 `[Key 7] Post-process UI: ${camera.camera.disablePostEffectsLayer !== pc.LAYERID_UI}\n`;
-=======
-                `[Key 6] Post-process UI: ${camera.camera.disablePostEffectsLayer !== pc.LAYERID_UI}\n`;
->>>>>>> d0565793
 
             // display the depth textur if bokeh is enabled
             if (camera.script.bokeh.enabled) {
