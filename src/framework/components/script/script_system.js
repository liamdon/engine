--- conflicted
+++ resolved
@@ -207,30 +207,12 @@
             script.data.initialized = true;
         },
 
-<<<<<<< HEAD
-        _updateInstances: function (updateMethod, dt) {            
-            var i;
-            var len = this.components.length;
-            for (i=0; i<len; i++) {
-                var componentData = this.components[i];
-                if (componentData.enabled) {
-                    var instances = componentData.instances;
-                    for (var key in instances) {
-                        if (instances.hasOwnProperty(key)) {
-                            var instance = instances[key].instance;
-                            if (instance[updateMethod] && instance.entity.isEnabledInHierarchy()) {
-                                instance[updateMethod](dt);
-                            }
-                        }
-                    }
-=======
         _updateInstances: function (method, updateList, dt) {            
             var item;
             for (var i=0, len=updateList.length; i<len; i++) {
                 item = updateList[i];
-                if (item.entity.script.enabled) {
+                if (item.entity.script.enabled && item.entity.isEnabledInHierarchy()) {
                     item[method].call(item, dt);
->>>>>>> 84b09fe9
                 }
             }
         },
