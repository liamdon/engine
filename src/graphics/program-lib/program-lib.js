--- conflicted
+++ resolved
@@ -1,23 +1,8 @@
-<<<<<<< HEAD
-import {
-    GAMMA_SRGB, GAMMA_SRGBFAST, GAMMA_SRGBHDR,
-    TONEMAP_ACES, TONEMAP_ACES2, TONEMAP_FILMIC, TONEMAP_HEJL, TONEMAP_LINEAR
-} from '../../scene/constants.js';
-
-import { shaderChunks } from '../chunks.js';
-
-import { basic } from './basic.js';
-import { particle } from './particle.js';
-import { skybox } from './skybox.js';
-import { standard } from './standard.js';
-import { node } from './node.js';
-=======
 import { begin, dummyFragmentCode, end, fogCode, gammaCode, precisionCode, skinCode, tonemapCode, versionCode } from './programs/common.js';
 import { basic } from './programs/basic.js';
 import { particle } from './programs/particle.js';
 import { skybox } from './programs/skybox.js';
 import { standard } from './programs/standard.js';
->>>>>>> 94a01e59
 
 var programlib = {
     begin: begin,
@@ -36,13 +21,4 @@
     standard: standard
 };
 
-<<<<<<< HEAD
-programlib.basic = basic;
-programlib.particle = particle;
-programlib.skybox = skybox;
-programlib.standard = standard;
-programlib.node = node;
-
-=======
->>>>>>> 94a01e59
 export { programlib };